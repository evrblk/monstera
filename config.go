package monstera

import (
	"bytes"
	"encoding/binary"
	"fmt"
	"math/rand"
<<<<<<< HEAD
	"os"
	"path/filepath"
=======
	"sort"
>>>>>>> 48afe9eb
	"time"

	"errors"

	"github.com/samber/lo"
	"google.golang.org/protobuf/encoding/protojson"
	"google.golang.org/protobuf/proto"
)

var (
	errNodeAlreadyExists        = errors.New("node already exists")
	errNodeNotFound             = errors.New("node not found")
	errApplicationNotFound      = errors.New("application not found")
	errShardNotFound            = errors.New("shard not found")
	errApplicationAlreadyExists = errors.New("application already exists")
)

// LoadConfigFromFile loads monstera cluster config from either a binary Protobuf `.pb` or a ProtoJSON `.json` file.
func LoadConfigFromFile(path string) (*ClusterConfig, error) {
	data, err := os.ReadFile(path)
	if err != nil {
		return nil, err
	}

	ext := filepath.Ext(path)
	if ext == "pb" {
		return LoadConfigFromProto(data)
	} else if ext == "json" {
		return LoadConfigFromJson(data)
	} else {
		return nil, fmt.Errorf("unsupported file extension: %s", ext)
	}
}

// LoadConfigFromProto loads binary serialized Protobuf monstera cluster config.
func LoadConfigFromProto(data []byte) (*ClusterConfig, error) {
	config := &ClusterConfig{}

	if err := proto.Unmarshal(data, config); err != nil {
		return nil, err
	}

	return LoadConfig(config.Applications, config.Nodes, config.UpdatedAt)
}

// LoadConfigFromJson loads JSON serialized monstera cluster config.
func LoadConfigFromJson(data []byte) (*ClusterConfig, error) {
	config := &ClusterConfig{}

	if err := protojson.Unmarshal(data, config); err != nil {
		return nil, err
	}

	return LoadConfig(config.Applications, config.Nodes, config.UpdatedAt)
}

// LoadConfig loads monstera cluster config from separate components.
func LoadConfig(applications []*Application, nodes []*Node, updatedAt int64) (*ClusterConfig, error) {
	config := &ClusterConfig{
		UpdatedAt:    updatedAt,
		Applications: applications,
		Nodes:        nodes,
	}

	err := config.Validate()
	if err != nil {
		return nil, err
	}

	return config, nil
}

// WriteConfigToFile writes monstera cluster config into either a binary Protobuf `.pb` or a ProtoJSON `.json` file.
func WriteConfigToFile(config *ClusterConfig, path string) error {
	ext := filepath.Ext(path)
	if ext == "pb" {
		data, err := WriteConfigToProto(config)
		if err != nil {
			return err
		}
		return os.WriteFile(path, data, 0666)
	} else if ext == "json" {
		data, err := WriteConfigToJson(config)
		if err != nil {
			return err

		}
		return os.WriteFile(path, data, 0666)
	} else {
		return fmt.Errorf("unsupported file extension: %s", ext)
	}
}

func WriteConfigToJson(config *ClusterConfig) ([]byte, error) {
	data, err := protojson.MarshalOptions{Indent: "  ", Multiline: true}.Marshal(config)
	if err != nil {
		return nil, err
	}

	return data, nil
}

func WriteConfigToProto(config *ClusterConfig) ([]byte, error) {
	data, err := proto.Marshal(config)
	if err != nil {
		return nil, err
	}

	return data, nil
}

func CreateEmptyConfig() *ClusterConfig {
	return &ClusterConfig{
		Applications: make([]*Application, 0),
		Nodes:        make([]*Node, 0),
		UpdatedAt:    time.Now().UnixMilli(),
	}
}

// Validate checks if the config is valid according to the following invariants:
//
// - UpdatedAt is not 0
// - There are at least 3 nodes
// - Nodes have non-empty id
// - Nodes have non-empty address
// - Nodes have unique ids
// - Applications have non-empty names
// - Applications have globally unique names
// - Applications have non-empty implementation
// - Applications have replication factor of at least 3
// - Shards have non-empty id
// - Shards have globally unique ids
// - Shards have globally unique global index prefixes
// - Shards have no overlap in range
// - Shards have 4 bytes ranges
// - All shards together cover the full range of keys
// - Number of replicas is greater or equal to replication factor
// - Replicas have non-empty id
// - Replicas have globally unique ids
// - Replicas are assigned to existing nodes
// - Replicas are assigned to different nodes
//
// Returns an error if any invariant is violated.
func (c *ClusterConfig) Validate() error {
	nodesByIds := make(map[string]*Node)

	if c.UpdatedAt == 0 {
		return fmt.Errorf("updated at is required")
	}

	if len(c.Nodes) < 3 {
		return fmt.Errorf("at least 3 nodes are required")
	}

	for _, n := range c.Nodes {
		if n.Address == "" {
			return fmt.Errorf("empty node address")
		}

		if n.Id == "" {
			return fmt.Errorf("empty node id")
		}

		_, ok := nodesByIds[n.Id]
		if ok {
			return fmt.Errorf("duplicate node id %s", n.Id)
		}

		nodesByIds[n.Id] = n
	}

	applicationsByNames := make(map[string]*Application)
	shardsByIds := make(map[string]*Shard)
	replicasByIds := make(map[string]*Replica)
	shardsByGlobalIndexPrefixes := make(map[string]*Shard)

	for _, a := range c.Applications {
		if a.Name == "" {
			return fmt.Errorf("empty application name")
		}

		if a.Implementation == "" {
			return fmt.Errorf("empty application implementation")
		}

		_, ok := applicationsByNames[a.Name]
		if ok {
			return fmt.Errorf("duplicate application name %s", a.Name)
		}
		applicationsByNames[a.Name] = a

		if a.ReplicationFactor < 3 {
			return fmt.Errorf("invalid replication factor for application %s", a.Name)
		}

		if len(a.Shards) == 0 {
			return fmt.Errorf("no shards for %s", a.Name)
		}

		for _, s := range a.Shards {
			if s.Id == "" {
				return fmt.Errorf("empty shard id")
			}

			_, ok := shardsByIds[s.Id]
			if ok {
				return fmt.Errorf("duplicate shard id %s", s.Id)
			}
			shardsByIds[s.Id] = s

			_, ok = shardsByGlobalIndexPrefixes[string(s.GlobalIndexPrefix)]
			if ok {
				return fmt.Errorf("duplicate global index prefix for shard %s", s.Id)
			}
			shardsByGlobalIndexPrefixes[string(s.GlobalIndexPrefix)] = s

			if len(s.Replicas) < int(a.ReplicationFactor) {
				return fmt.Errorf("not enough replicas for shard %s", s.Id)
			}

			if len(s.LowerBound) != 4 || len(s.UpperBound) != 4 {
				return fmt.Errorf("invalid lower bound/upper bounds for shard %s", s.Id)
			}

			if bytes.Compare(s.LowerBound, s.UpperBound) >= 0 {
				return fmt.Errorf("invalid lower bound/upper bounds for shard %s", s.Id)
			}

			for _, r := range s.Replicas {
				if r.Id == "" {
					return fmt.Errorf("empty replica id")
				}

				_, ok := replicasByIds[r.Id]
				if ok {
					return fmt.Errorf("duplicate replica id %s", r.Id)
				}
				replicasByIds[r.Id] = r

				_, ok = nodesByIds[r.NodeId]
				if !ok {
					return fmt.Errorf("node %s for replica %s not found", r.NodeId, r.Id)
				}
			}

			uniqueNodes := lo.UniqBy(s.Replicas, func(r *Replica) string {
				return r.NodeId
			})
			if len(uniqueNodes) < len(s.Replicas) {
				return fmt.Errorf("replicas are not assigned to different nodes for shard %s", s.Id)
			}
		}

		// Sort shards by LowerBound
		sortedShards := make([]*Shard, len(a.Shards))
		copy(sortedShards, a.Shards)
		sort.Slice(sortedShards, func(i, j int) bool {
			return bytes.Compare(sortedShards[i].LowerBound, sortedShards[j].LowerBound) < 0
		})

		// Check first LowerBound == 0x00000000
		if !bytes.Equal(sortedShards[0].LowerBound, []byte{0x00, 0x00, 0x00, 0x00}) {
			return fmt.Errorf("shards do not start at 0x00000000 for application %s", a.Name)
		}
		// Check last UpperBound == 0xffffffff
		if !bytes.Equal(sortedShards[len(sortedShards)-1].UpperBound, []byte{0xff, 0xff, 0xff, 0xff}) {
			return fmt.Errorf("shards do not end at 0xffffffff for application %s", a.Name)
		}
		// Check contiguous coverage
		for i := 1; i < len(sortedShards); i++ {
			prev := sortedShards[i-1]
			curr := sortedShards[i]
			// prev.UpperBound + 1 == curr.LowerBound
			prevUpper := binary.BigEndian.Uint32(prev.UpperBound)
			currLower := binary.BigEndian.Uint32(curr.LowerBound)
			if prevUpper+1 != currLower {
				return fmt.Errorf("shards are not contiguous between %x and %x for application %s", prev.UpperBound, curr.LowerBound, a.Name)
			}
		}
	}

	return nil
}

func (c *ClusterConfig) ListApplications() []*Application {
	return c.Applications
}

func (c *ClusterConfig) ListNodes() []*Node {
	return c.Nodes
}

func (c *ClusterConfig) CreateNode(address string) (*Node, error) {
	for _, n := range c.Nodes {
		if n.Address == address {
			return nil, errNodeAlreadyExists
		}
	}

	var id string
	for {
		id = generateId("nd")
		_, ok := lo.Find(c.Nodes, func(n *Node) bool {
			return n.Id == id
		})
		if !ok {
			break
		}
	}

	node := &Node{
		Id:      id,
		Address: address,
	}

	c.Nodes = append(c.Nodes, node)

	c.UpdatedAt = time.Now().UnixMilli()

	return node, nil
}

func (c *ClusterConfig) GetNode(nodeId string) (*Node, error) {
	node, ok := lo.Find(c.Nodes, func(n *Node) bool {
		return n.Id == nodeId
	})
	if !ok {
		return nil, errNodeNotFound
	}

	return node, nil
}

func (c *ClusterConfig) ListShards(applicationName string) ([]*Shard, error) {
	application, ok := lo.Find(c.Applications, func(a *Application) bool {
		return a.Name == applicationName
	})
	if !ok {
		return nil, errApplicationNotFound
	}

	return application.Shards, nil
}

func (c *ClusterConfig) CreateApplication(applicationName string, implementation string, replicationFactor int32) (*Application, error) {
	_, ok := lo.Find(c.Applications, func(a *Application) bool {
		return a.Name == applicationName
	})
	if ok {
		return nil, errApplicationAlreadyExists
	}

	application := &Application{
		Name:              applicationName,
		Implementation:    implementation,
		ReplicationFactor: replicationFactor,
	}

	c.Applications = append(c.Applications, application)

	c.UpdatedAt = time.Now().UnixMilli()

	return application, nil
}

func (c *ClusterConfig) CreateShard(applicationName string, lowerBound []byte, upperBound []byte, parentId string) (*Shard, error) {
	application, ok := lo.Find(c.Applications, func(a *Application) bool {
		return a.Name == applicationName
	})
	if !ok {
		return nil, errApplicationNotFound
	}

	if application.Shards == nil {
		application.Shards = make([]*Shard, 0)
	}

	var id string
	for {
		id = generateId("shrd")
		_, ok := lo.Find(application.Shards, func(s *Shard) bool {
			return s.Id == id
		})
		if !ok {
			break
		}
	}

	globalIndexPrefix := make([]byte, 8)
	for {
		binary.BigEndian.PutUint64(globalIndexPrefix[0:8], rand.Uint64())
		_, ok := lo.Find(application.Shards, func(s *Shard) bool {
			return bytes.Equal(s.GlobalIndexPrefix, globalIndexPrefix)
		})
		if !ok {
			break
		}
	}

	shard := &Shard{
		Id:                id,
		LowerBound:        lowerBound,
		UpperBound:        upperBound,
		GlobalIndexPrefix: globalIndexPrefix,
		ParentId:          parentId,
	}

	application.Shards = append(application.Shards, shard)

	c.UpdatedAt = time.Now().UnixMilli()

	return shard, nil
}

func (c *ClusterConfig) CreateReplica(applicationName string, shardId string, nodeId string) (*Replica, error) {
	application, ok := lo.Find(c.Applications, func(a *Application) bool {
		return a.Name == applicationName
	})
	if !ok {
		return nil, errApplicationNotFound
	}

	shard, ok := lo.Find(application.Shards, func(s *Shard) bool {
		return s.Id == shardId
	})
	if !ok {
		return nil, errShardNotFound
	}
	if shard.Replicas == nil {
		shard.Replicas = make([]*Replica, 0)
	}

	var id string
	for {
		id = generateId("rpl")
		_, ok := lo.Find(shard.Replicas, func(r *Replica) bool {
			return r.Id == id
		}) // TODO globally
		if !ok {
			break
		}
	}

	replica := &Replica{
		Id:     id,
		NodeId: nodeId,
	}
	shard.Replicas = append(shard.Replicas, replica)

	c.UpdatedAt = time.Now().UnixMilli()

	return replica, nil
}

func (c *ClusterConfig) FindShard(applicationName string, shardKey []byte) (*Shard, error) {
	application, ok := lo.Find(c.Applications, func(a *Application) bool {
		return a.Name == applicationName
	})
	if !ok {
		return nil, errApplicationNotFound
	}

	for _, shard := range application.Shards {
		// TODO check state
		if isWithinRange(shardKey, shard.LowerBound, shard.UpperBound) {
			return shard, nil
		}
	}

	return nil, errShardNotFound
}

func (c *ClusterConfig) GetShard(shardId string) (*Shard, error) {
	for _, a := range c.Applications {
		for _, s := range a.Shards {
			if s.Id == shardId {
				return s, nil
			}
		}
	}

	return nil, errShardNotFound
}

// ValidateTransition checks if the transition from old to new config is valid according to the following invariants:
//
//   - New nodes can be added, but existing nodes cannot be removed if they have at least one assigned replica in the
//     old config.
//   - New applications can be added, but existing applications cannot be removed.
//   - Shards cannot be removed or have their IDs, bounds, or unique global index prefixes changed.
//   - New replicas can be added (even exceeding the replication factor), but replicas cannot be both added and removed
//     in the same transition.
//   - All existing replicas must remain assigned to the same nodes (no reassignment of existing replicas).
//   - New config has newer UpdatedAt timestamp
//
// Returns an error if any invariant is violated.
func ValidateTransition(old, new *ClusterConfig) error {
	if new.UpdatedAt <= old.UpdatedAt {
		return fmt.Errorf("the new config must have newer UpdatedAt than the old config")
	}

	// New nodes can be added, but existing nodes cannot be removed
	// if they have at least one assigned replica in the old config
	oldNodes := make(map[string]*Node)
	for _, n := range old.Nodes {
		oldNodes[n.Id] = n
	}
	newNodes := make(map[string]*Node)
	for _, n := range new.Nodes {
		newNodes[n.Id] = n
	}

	// Find removed nodes
	for oldNodeId := range oldNodes {
		if _, exists := newNodes[oldNodeId]; !exists {
			// Check if this node had any replicas in the old config
			hadReplica := false
			for _, a := range old.Applications {
				for _, s := range a.Shards {
					for _, r := range s.Replicas {
						if r.NodeId == oldNodeId {
							hadReplica = true
							break
						}
					}
					if hadReplica {
						break
					}
				}
				if hadReplica {
					break
				}
			}
			if hadReplica {
				return fmt.Errorf("cannot remove node %s: it has assigned replicas in the old config", oldNodeId)
			}
		}
	}

	// New applications can be added, but existing cannot be removed
	oldApps := make(map[string]*Application)
	for _, a := range old.Applications {
		oldApps[a.Name] = a
	}
	newApps := make(map[string]*Application)
	for _, a := range new.Applications {
		newApps[a.Name] = a
	}
	for oldAppName := range oldApps {
		if _, exists := newApps[oldAppName]; !exists {
			return fmt.Errorf("cannot remove application %s", oldAppName)
		}
	}

	// Shards cannot be removed or have their IDs, bounds, or unique prefixes changed
	for appName, oldApp := range oldApps {
		newApp := newApps[appName]
		if newApp == nil {
			continue // already checked above
		}
		oldShards := make(map[string]*Shard)
		for _, s := range oldApp.Shards {
			oldShards[s.Id] = s
		}
		newShards := make(map[string]*Shard)
		for _, s := range newApp.Shards {
			newShards[s.Id] = s
		}
		for shardId, oldShard := range oldShards {
			newShard, exists := newShards[shardId]
			if !exists {
				return fmt.Errorf("cannot remove shard %s from application %s", shardId, appName)
			}
			if !bytes.Equal(oldShard.LowerBound, newShard.LowerBound) ||
				!bytes.Equal(oldShard.UpperBound, newShard.UpperBound) ||
				!bytes.Equal(oldShard.GlobalIndexPrefix, newShard.GlobalIndexPrefix) {
				return fmt.Errorf("cannot change bounds or global index prefix for shard %s in application %s", shardId, appName)
			}
		}
	}

	// New replicas can be added, but cannot add and remove in the same transition;
	// all existing replicas must remain assigned to the same nodes
	addedReplicas := 0
	removedReplicas := 0
	oldReplicaMap := make(map[string]*Replica) // key: app|shard|replica
	newReplicaMap := make(map[string]*Replica)
	for appName, oldApp := range oldApps {
		newApp := newApps[appName]
		if newApp == nil {
			continue
		}
		oldShards := make(map[string]*Shard)
		for _, s := range oldApp.Shards {
			oldShards[s.Id] = s
		}
		newShards := make(map[string]*Shard)
		for _, s := range newApp.Shards {
			newShards[s.Id] = s
		}
		for shardId, oldShard := range oldShards {
			newShard := newShards[shardId]
			if newShard == nil {
				continue
			}
			for _, oldReplica := range oldShard.Replicas {
				key := appName + "|" + shardId + "|" + oldReplica.Id
				oldReplicaMap[key] = oldReplica
			}
			for _, newReplica := range newShard.Replicas {
				key := appName + "|" + shardId + "|" + newReplica.Id
				newReplicaMap[key] = newReplica
			}
		}
	}
	// Check for removed and added replicas
	for key, oldReplica := range oldReplicaMap {
		newReplica, exists := newReplicaMap[key]
		if !exists {
			removedReplicas++
		} else {
			// Must be assigned to the same node
			if oldReplica.NodeId != newReplica.NodeId {
				return fmt.Errorf("replica %s changed node assignment: %s -> %s", key, oldReplica.NodeId, newReplica.NodeId)
			}
		}
	}
	for key := range newReplicaMap {
		if _, exists := oldReplicaMap[key]; !exists {
			addedReplicas++
		}
	}
	if addedReplicas > 0 && removedReplicas > 0 {
		return fmt.Errorf("cannot add and remove replicas in the same transition (added: %d, removed: %d)", addedReplicas, removedReplicas)
	}

	return nil
}

// generateId generates a random hex id
func generateId(prefix string) string {
	return fmt.Sprintf("%s_%x", prefix, rand.Uint32())
}

// isWithinRange checks if a key is within boundaries, left and right included
func isWithinRange(key []byte, lowerBound []byte, upperBound []byte) bool {
	return bytes.Compare(key, upperBound) <= 0 &&
		bytes.Compare(key, lowerBound) >= 0
}<|MERGE_RESOLUTION|>--- conflicted
+++ resolved
@@ -5,12 +5,9 @@
 	"encoding/binary"
 	"fmt"
 	"math/rand"
-<<<<<<< HEAD
 	"os"
 	"path/filepath"
-=======
 	"sort"
->>>>>>> 48afe9eb
 	"time"
 
 	"errors"
