--- conflicted
+++ resolved
@@ -6,11 +6,8 @@
 	"fmt"
 	"io"
 	"log"
-<<<<<<< HEAD
 	"os"
-=======
 	"path/filepath"
->>>>>>> 1db52af2
 	"sync"
 	"time"
 
@@ -27,14 +24,8 @@
 
 type MonsteraNode struct {
 	baseDir         string
-<<<<<<< HEAD
 	nodeAddress     string
-	coreDescriptors map[string]*ApplicationCoreDescriptor
-=======
-	nodeId          string
-	node            *Node
 	coreDescriptors ApplicationCoreDescriptors
->>>>>>> 1db52af2
 
 	mu            sync.RWMutex
 	replicas      map[string]*MonsteraReplica
@@ -117,13 +108,9 @@
 		b.Close()
 	}
 
-<<<<<<< HEAD
 	n.logger.Printf("Monstera Node stopped")
-=======
+
 	n.raftStore.Close()
-
-	log.Printf("[%s] Monstera Node stopped", n.nodeId)
->>>>>>> 1db52af2
 }
 
 func (n *MonsteraNode) Start() {
@@ -262,31 +249,27 @@
 	return r.AppendEntries(request)
 }
 
-<<<<<<< HEAD
+func (n *MonsteraNode) TriggerSnapshot(replicaId string) error {
+	r, err := n.getReplica(replicaId)
+	if err != nil {
+		return err
+	}
+
+	r.TriggerSnapshot()
+
+	return nil
+}
+
+func (n *MonsteraNode) LeadershipTransfer(replicaId string) error {
+	r, err := n.getReplica(replicaId)
+	if err != nil {
+		return err
+	}
+
+	return r.LeadershipTransfer()
+}
+
 func (n *MonsteraNode) RequestVote(ctx context.Context, replicaId string, request *hraft.RequestVoteRequest) (*hraft.RequestVoteResponse, error) {
-=======
-func (n *MonsteraNode) TriggerSnapshot(replicaId string) error {
-	r, err := n.getReplica(replicaId)
-	if err != nil {
-		return err
-	}
-
-	r.TriggerSnapshot()
-
-	return nil
-}
-
-func (n *MonsteraNode) LeadershipTransfer(replicaId string) error {
-	r, err := n.getReplica(replicaId)
-	if err != nil {
-		return err
-	}
-
-	return r.LeadershipTransfer()
-}
-
-func (n *MonsteraNode) RequestVote(replicaId string, request *hraft.RequestVoteRequest) (*hraft.RequestVoteResponse, error) {
->>>>>>> 1db52af2
 	if n.NodeState() != READY {
 		return nil, errNodeNotReady
 	}
@@ -403,13 +386,8 @@
 					}
 
 					// Create replica
-<<<<<<< HEAD
-					applicationCore := coreDescriptor.CoreFactoryFunc(a, s, r)
+					applicationCore := coreDescriptor.CoreFactoryFunc(s, r)
 					replica := NewMonsteraReplica(n.baseDir, a.Name, s.Id, r.Id, n.nodeAddress, applicationCore, n.pool, n.raftStore, coreDescriptor.RestoreSnapshotOnStart)
-=======
-					applicationCore := coreDescriptor.CoreFactoryFunc(s, r)
-					replica := NewMonsteraReplica(n.baseDir, a.Name, s.Id, r.Id, n.node.Address, applicationCore, n.pool, n.raftStore, coreDescriptor.RestoreSnapshotOnStart)
->>>>>>> 1db52af2
 
 					n.replicas[r.Id] = replica
 				}
@@ -448,14 +426,7 @@
 	return nil
 }
 
-<<<<<<< HEAD
-func NewNode(baseDir string, nodeAddress string, clusterConfig *ClusterConfig, raftStore *BadgerStore, monsteraNodeConfig MonsteraNodeConfig) *MonsteraNode {
-	monsteraNode := &MonsteraNode{
-		baseDir:            baseDir,
-		nodeAddress:        nodeAddress,
-		coreDescriptors:    make(map[string]*ApplicationCoreDescriptor),
-=======
-func NewNode(baseDir string, nodeId string, clusterConfig *ClusterConfig, coreDescriptors ApplicationCoreDescriptors, monsteraNodeConfig MonsteraNodeConfig) (*MonsteraNode, error) {
+func NewNode(baseDir string, nodeAddress string, clusterConfig *ClusterConfig, coreDescriptors ApplicationCoreDescriptors, monsteraNodeConfig MonsteraNodeConfig) (*MonsteraNode, error) {
 	var raftStore *BadgerStore
 	if monsteraNodeConfig.UseInMemoryRaftStore {
 		raftStore = NewBadgerInMemoryStore()
@@ -463,11 +434,6 @@
 		raftStore = NewBadgerStore(filepath.Join(baseDir, "raft"))
 	}
 
-	mn, err := clusterConfig.GetNode(nodeId)
-	if err != nil {
-		return nil, err
-	}
-
 	for _, a := range clusterConfig.GetApplications() {
 		if _, ok := coreDescriptors[a.Implementation]; !ok {
 			return nil, fmt.Errorf("no core implementation registered for %s", a.Implementation)
@@ -476,11 +442,9 @@
 
 	monsteraNode := &MonsteraNode{
 		baseDir:            baseDir,
-		nodeId:             nodeId,
+		nodeAddress:        nodeAddress,
 		coreDescriptors:    coreDescriptors,
->>>>>>> 1db52af2
 		clusterConfig:      clusterConfig,
-		node:               mn,
 		nodeState:          INITIAL,
 		replicas:           make(map[string]*MonsteraReplica),
 		pool:               NewMonsteraConnectionPool(),
